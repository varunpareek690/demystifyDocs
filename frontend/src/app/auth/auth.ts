--- conflicted
+++ resolved
@@ -2,11 +2,6 @@
 import { CommonModule } from '@angular/common';
 import { HttpClient } from '@angular/common/http';
 import { Router } from '@angular/router';
-<<<<<<< HEAD
-import { AuthService } from '../auth.service'; // Import our new AuthService
-=======
-import { AuthService } from '../auth.service';
->>>>>>> b4274451
 
 declare global {
   interface Window {
@@ -22,17 +17,12 @@
   styleUrl: './auth.css'
 })
 export class Auth implements OnInit, AfterViewInit {
-<<<<<<< HEAD
-  private apiUrl = 'http://10.238.216.143:8080/api/v1'; // Your backend IP
-=======
-  private apiUrl = 'http://localhost:8080/api/v1'; // Your backend IP
->>>>>>> b4274451
+  private apiUrl = 'http://localhost:8080/api/v1';
 
-  constructor(
-    private http: HttpClient,
-    private router: Router,
-    private authService: AuthService
-  ) {}
+  loading = false;
+  error = '';
+  
+  constructor(private http: HttpClient, private router: Router) {}
 
   ngOnInit() {
     this.initializeGoogleAuth();
