--- conflicted
+++ resolved
@@ -1,15 +1,274 @@
+// import { Component, OnInit, AfterViewInit } from '@angular/core';
+// import { CommonModule } from '@angular/common';
+// import { HttpClient } from '@angular/common/http';
+// <<<<<<< HEAD
+// <<<<<<< Updated upstream
+// =======
+// import { Router } from '@angular/router';
+// import { AuthService } from '../auth.service'; // Import our new AuthService
+// >>>>>>> Stashed changes
+// =======
+// import { Router } from '@angular/router';
+// >>>>>>> origin/main
+
+// declare global {
+//   interface Window {
+//     google: any;
+//   }
+// }
+
+// @Component({
+//   selector: 'app-auth',
+//   standalone: true,
+//   imports: [CommonModule],
+// <<<<<<< Updated upstream
+//   template: `
+//     <div class="auth-container">
+//       <div class="auth-card">
+//         <h2>Sign in to Your App</h2>
+//         <p>Use your Google account to continue</p>
+        
+//         <div *ngIf="loading" class="loading">Loading...</div>
+//         <div *ngIf="error" class="error">{{error}}</div>
+        
+//         <div id="g_id_onload"></div>
+//         <div id="g_id_signin"></div>
+        
+//         <button class="google-btn" (click)="signInWithGoogle()" type="button">
+//           <svg width="20" height="20" viewBox="0 0 24 24">
+//             <path fill="#4285F4" d="M22.56 12.25c0-.78-.07-1.53-.2-2.25H12v4.26h5.92c-.26 1.37-1.04 2.53-2.21 3.31v2.77h3.57c2.08-1.92 3.28-4.74 3.28-8.09z"/>
+//             <path fill="#34A853" d="M12 23c2.97 0 5.46-.98 7.28-2.66l-3.57-2.77c-.98.66-2.23 1.06-3.71 1.06-2.86 0-5.29-1.93-6.16-4.53H2.18v2.84C3.99 20.53 7.7 23 12 23z"/>
+//             <path fill="#FBBC05" d="M5.84 14.09c-.22-.66-.35-1.36-.35-2.09s.13-1.43.35-2.09V7.07H2.18C1.43 8.55 1 10.22 1 12s.43 3.45 1.18 4.93l2.85-2.22.81-.62z"/>
+//             <path fill="#EA4335" d="M12 5.38c1.62 0 3.06.56 4.21 1.64l3.15-3.15C17.45 2.09 14.97 1 12 1 7.7 1 3.99 3.47 2.18 7.07l3.66 2.84c.87-2.6 3.3-4.53 6.16-4.53z"/>
+//           </svg>
+//           Sign in with Google
+//         </button>
+//       </div>
+//     </div>
+//   `,
+//   styles: [`
+//     .auth-container {
+//       min-height: 100vh;
+//       display: flex;
+//       align-items: center;
+//       justify-content: center;
+//       background: #f5f5f5;
+//       padding: 20px;
+//     }
+    
+//     .auth-card {
+//       background: white;
+//       padding: 2rem;
+//       border-radius: 8px;
+//       box-shadow: 0 2px 10px rgba(0,0,0,0.1);
+//       text-align: center;
+//       max-width: 400px;
+//       width: 100%;
+//     }
+    
+//     .google-btn {
+//       display: flex;
+//       align-items: center;
+//       justify-content: center;
+//       gap: 12px;
+//       background: white;
+//       border: 1px solid #dadce0;
+//       border-radius: 4px;
+//       padding: 12px 24px;
+//       font-size: 14px;
+//       cursor: pointer;
+//       width: 100%;
+//       margin-top: 1rem;
+//       transition: box-shadow 0.3s;
+//     }
+    
+//     .google-btn:hover {
+//       box-shadow: 0 1px 3px rgba(0,0,0,0.3);
+//     }
+    
+//     .google-btn:disabled {
+//       opacity: 0.6;
+//       cursor: not-allowed;
+//     }
+    
+//     .loading {
+//       color: #666;
+//       margin: 1rem 0;
+//     }
+    
+//     .error {
+//       color: #d32f2f;
+//       margin: 1rem 0;
+//       padding: 0.5rem;
+//       background: #ffebee;
+//       border-radius: 4px;
+//     }
+//   `]
+// })
+// export class Auth implements OnInit, AfterViewInit {
+//   // Update API URL to match your backend
+//   private apiUrl = 'http://localhost:8080/api/v1'; // Changed from the IP address
+  
+// <<<<<<< HEAD
+//   constructor(private http: HttpClient) {}
+// =======
+//   templateUrl: './auth.html',
+//   styleUrl: './auth.css'
+// })
+// export class Auth implements OnInit, AfterViewInit {
+//   private apiUrl = 'http://10.238.216.143:8080/api/v1'; // Your backend IP
+
+//   constructor(
+//     private http: HttpClient,
+//     private router: Router,
+//     private authService: AuthService
+//   ) {}
+// >>>>>>> Stashed changes
+// =======
+//   loading = false;
+//   error = '';
+  
+//   constructor(private http: HttpClient, private router: Router) {}
+// >>>>>>> origin/main
+
+//   ngOnInit() {
+//     // Check if user is already logged in
+//     const token = localStorage.getItem('authToken');
+//     if (token) {
+//       this.router.navigate(['/welcome']);
+//       return;
+//     }
+    
+//     this.initializeGoogleAuth();
+//   }
+
+//   ngAfterViewInit() {
+//     setTimeout(() => this.renderGoogleButton(), 100);
+//   }
+
+//   async initializeGoogleAuth() {
+//     try {
+// <<<<<<< HEAD
+// <<<<<<< Updated upstream
+//       // Get the Google Client ID dynamically from your backend
+// =======
+// >>>>>>> Stashed changes
+// =======
+//       this.loading = true;
+//       this.error = '';
+      
+// >>>>>>> origin/main
+//       const config: any = await this.http.get(`${this.apiUrl}/auth/google/config`).toPromise();
+//       if (window.google) {
+//         window.google.accounts.id.initialize({
+//           client_id: config.data.client_id,
+//           callback: this.handleCredentialResponse.bind(this)
+//         });
+//       } else {
+//         this.error = 'Google SDK not loaded';
+//       }
+//     } catch (error) {
+//       console.error('Failed to initialize Google Auth:', error);
+//       this.error = 'Failed to initialize Google Auth';
+//     } finally {
+//       this.loading = false;
+//     }
+//   }
+
+//   renderGoogleButton() {
+//     if (window.google && window.google.accounts) {
+//       const googleButtonElement = document.getElementById("g_id_signin");
+//       if (googleButtonElement) {
+//         window.google.accounts.id.renderButton(
+//           googleButtonElement,
+//           { theme: "outline", size: "large", width: "300" }
+//         );
+//       }
+//     }
+//   }
+
+//   handleCredentialResponse(response: any) {
+//     if (response.credential) {
+//       this.loginWithGoogle(response.credential);
+//     }
+//   }
+
+//   async loginWithGoogle(idToken: string) {
+//     try {
+// <<<<<<< HEAD
+// <<<<<<< Updated upstream
+//       // Send the Google ID token to your backend for verification
+// =======
+//       this.loading = true;
+//       this.error = '';
+      
+// >>>>>>> origin/main
+//       const result: any = await this.http.post(`${this.apiUrl}/auth/google`, { 
+//         id_token: idToken 
+// =======
+//       const result: any = await this.http.post(`${this.apiUrl}/auth/google`, {
+//         id_token: idToken
+// >>>>>>> Stashed changes
+//       }).toPromise();
+
+//       console.log('Login successful:', result);
+      
+// <<<<<<< HEAD
+// <<<<<<< Updated upstream
+//       // After successful login, your backend should return your own app's token.
+//       // You would then save it and redirect the user.
+//       // Example:
+//       // localStorage.setItem('authToken', result.data.access_token);
+//       // window.location.href = '/welcome';
+// =======
+//       if (result.success && result.data.access_token) {
+//         // Store the token
+//         localStorage.setItem('authToken', result.data.access_token);
+//         localStorage.setItem('user', JSON.stringify(result.data.user));
+        
+//         // Redirect to welcome page
+//         this.router.navigate(['/welcome']);
+//       } else {
+//         this.error = 'Login failed: Invalid response';
+//       }
+// >>>>>>> origin/main
+      
+//     } catch (error: any) {
+//       console.error('Login failed:', error);
+//       this.error = error.error?.detail || 'Login failed. Please try again.';
+//     } finally {
+//       this.loading = false;
+//     }
+//   }
+
+//   signInWithGoogle() {
+//     if (window.google && window.google.accounts) {
+//       window.google.accounts.id.prompt();
+// <<<<<<< HEAD
+// =======
+//       if (result && result.data && result.data.access_token) {
+//         this.authService.saveUserAndToken(result.data.access_token);
+//         this.router.navigate(['/welcome']);
+//       } else {
+//          console.error('Login failed: No access_token in response');
+//       }
+//     } catch (error) {
+//       console.error('Login failed:', error);
+// >>>>>>> Stashed changes
+// =======
+//     } else {
+//       this.error = 'Google authentication is not available';
+// >>>>>>> origin/main
+//     }
+//   }
+// }
+
+
+
 import { Component, OnInit, AfterViewInit } from '@angular/core';
 import { CommonModule } from '@angular/common';
 import { HttpClient } from '@angular/common/http';
-<<<<<<< HEAD
-<<<<<<< Updated upstream
-=======
 import { Router } from '@angular/router';
-import { AuthService } from '../auth.service'; // Import our new AuthService
->>>>>>> Stashed changes
-=======
-import { Router } from '@angular/router';
->>>>>>> 5d931e99
 
 declare global {
   interface Window {
@@ -21,7 +280,6 @@
   selector: 'app-auth',
   standalone: true,
   imports: [CommonModule],
-<<<<<<< Updated upstream
   template: `
     <div class="auth-container">
       <div class="auth-card">
@@ -106,30 +364,12 @@
   `]
 })
 export class Auth implements OnInit, AfterViewInit {
-  // Update API URL to match your backend
-  private apiUrl = 'http://localhost:8080/api/v1'; // Changed from the IP address
-  
-<<<<<<< HEAD
-  constructor(private http: HttpClient) {}
-=======
-  templateUrl: './auth.html',
-  styleUrl: './auth.css'
-})
-export class Auth implements OnInit, AfterViewInit {
-  private apiUrl = 'http://10.238.216.143:8080/api/v1'; // Your backend IP
-
-  constructor(
-    private http: HttpClient,
-    private router: Router,
-    private authService: AuthService
-  ) {}
->>>>>>> Stashed changes
-=======
+  private apiUrl = 'http://localhost:8080/api/v1';
+
   loading = false;
   error = '';
   
   constructor(private http: HttpClient, private router: Router) {}
->>>>>>> 5d931e99
 
   ngOnInit() {
     // Check if user is already logged in
@@ -148,16 +388,9 @@
 
   async initializeGoogleAuth() {
     try {
-<<<<<<< HEAD
-<<<<<<< Updated upstream
-      // Get the Google Client ID dynamically from your backend
-=======
->>>>>>> Stashed changes
-=======
       this.loading = true;
       this.error = '';
       
->>>>>>> 5d931e99
       const config: any = await this.http.get(`${this.apiUrl}/auth/google/config`).toPromise();
       if (window.google) {
         window.google.accounts.id.initialize({
@@ -195,32 +428,15 @@
 
   async loginWithGoogle(idToken: string) {
     try {
-<<<<<<< HEAD
-<<<<<<< Updated upstream
-      // Send the Google ID token to your backend for verification
-=======
       this.loading = true;
       this.error = '';
       
->>>>>>> 5d931e99
       const result: any = await this.http.post(`${this.apiUrl}/auth/google`, { 
         id_token: idToken 
-=======
-      const result: any = await this.http.post(`${this.apiUrl}/auth/google`, {
-        id_token: idToken
->>>>>>> Stashed changes
       }).toPromise();
 
       console.log('Login successful:', result);
       
-<<<<<<< HEAD
-<<<<<<< Updated upstream
-      // After successful login, your backend should return your own app's token.
-      // You would then save it and redirect the user.
-      // Example:
-      // localStorage.setItem('authToken', result.data.access_token);
-      // window.location.href = '/welcome';
-=======
       if (result.success && result.data.access_token) {
         // Store the token
         localStorage.setItem('authToken', result.data.access_token);
@@ -231,7 +447,6 @@
       } else {
         this.error = 'Login failed: Invalid response';
       }
->>>>>>> 5d931e99
       
     } catch (error: any) {
       console.error('Login failed:', error);
@@ -244,21 +459,8 @@
   signInWithGoogle() {
     if (window.google && window.google.accounts) {
       window.google.accounts.id.prompt();
-<<<<<<< HEAD
-=======
-      if (result && result.data && result.data.access_token) {
-        this.authService.saveUserAndToken(result.data.access_token);
-        this.router.navigate(['/welcome']);
-      } else {
-         console.error('Login failed: No access_token in response');
-      }
-    } catch (error) {
-      console.error('Login failed:', error);
->>>>>>> Stashed changes
-=======
     } else {
       this.error = 'Google authentication is not available';
->>>>>>> 5d931e99
     }
   }
 }